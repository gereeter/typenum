use std::cmp::{Ordering};

pub mod bit;
pub mod uint;
pub mod int;

pub mod consts;

pub mod __private;

pub trait Same<Rhs = Self> {
    /// `Output` should always be `Self`
    type Output;
}

<<<<<<< HEAD
pub trait Not {
    type Output;
}
pub trait Neg {
    type Output;
}
pub trait And<Rhs = Self> {
    type Output;
}
pub trait Or<Rhs = Self> {
    type Output;
}
pub trait Xor<Rhs = Self> {
    type Output;
}

pub trait Shl<Rhs = Self> {
    type Output;
}
pub trait Shr<Rhs = Self> {
    type Output;
}

pub trait Add<Rhs = Self> {
    type Output;
}
pub trait Sub<Rhs = Self> {
    type Output;
}
pub trait Mul<Rhs = Self> {
    type Output;
}
pub trait Div<Rhs = Self> {
    type Output;
}
pub trait Rem<Rhs = Self> {
    type Output;
}
pub trait Pow<Rhs = Self> {
    type Output;
}


=======
>>>>>>> 57d49a2d
pub trait Ord {
    fn to_ordering() -> Ordering;
}

pub struct Greater;
pub struct Less;
pub struct Equal;

impl Ord for Greater {
    fn to_ordering() -> Ordering { Ordering::Greater }
}
impl Ord for Less {
    fn to_ordering() -> Ordering { Ordering::Less }
}
impl Ord for Equal {
    fn to_ordering() -> Ordering { Ordering::Equal }
}

/// Compares `Self` and `Rhs`. Should only ever return one of `Greater`, `Less`, or `Equal`.
pub trait Cmp<Rhs = Self> {
    type Output;
}

/// Gives the size of a type number in bits as a `UInt`
pub trait SizeOf {
    type Output;
}<|MERGE_RESOLUTION|>--- conflicted
+++ resolved
@@ -13,52 +13,10 @@
     type Output;
 }
 
-<<<<<<< HEAD
-pub trait Not {
-    type Output;
-}
-pub trait Neg {
-    type Output;
-}
-pub trait And<Rhs = Self> {
-    type Output;
-}
-pub trait Or<Rhs = Self> {
-    type Output;
-}
-pub trait Xor<Rhs = Self> {
-    type Output;
-}
-
-pub trait Shl<Rhs = Self> {
-    type Output;
-}
-pub trait Shr<Rhs = Self> {
-    type Output;
-}
-
-pub trait Add<Rhs = Self> {
-    type Output;
-}
-pub trait Sub<Rhs = Self> {
-    type Output;
-}
-pub trait Mul<Rhs = Self> {
-    type Output;
-}
-pub trait Div<Rhs = Self> {
-    type Output;
-}
-pub trait Rem<Rhs = Self> {
-    type Output;
-}
 pub trait Pow<Rhs = Self> {
     type Output;
 }
 
-
-=======
->>>>>>> 57d49a2d
 pub trait Ord {
     fn to_ordering() -> Ordering;
 }
